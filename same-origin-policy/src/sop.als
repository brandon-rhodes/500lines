--- conflicted
+++ resolved
@@ -16,7 +16,6 @@
 }
 
 pred sameOriginPolicy {
-<<<<<<< HEAD
 	-- same origin policy actually has multiple parts
   domSOP
   xmlhttpreqSOP
@@ -28,35 +27,11 @@
 	all c : ReadDOM +WriteDOM | 
 		sameOrigin[c.doc.src, c.from.context.src] or
 		c.doc.domain = c.from.context.domain
-}
-pred xmlhttpreqSOP {
-	-- A script can only make an AJAX call to a server with the same origin if
-	-- it's not a CORS request.
-	all x : XMLHttpRequest |
-			sameOrigin[x.url, x.from.context.src] or x in CORSRequest
-}
-=======
-  -- same origin policy actually has multiple parts
-  domSop
-  xmlHttpReqSop
-  cookieSop
-}
 
-pred domSop {
-  -- A script can only access the DOM of a frame with the same origin
-  all c: ReadDom + WriteDom | sameOrigin[c.doc.src, c.from.context.src]
-  -- TODO: or they have the same document.domain or they are using post message
 }
 pred xmlHttpReqSop {
   -- A script can only make an AJAX call to a server with the same origin if
   -- it's not a CORS request.
   all x: XmlHttpRequest |
     sameOrigin[x.url, x.from.context.src] or x in CorsRequest
-}
-
-pred cookieSop {
-  -- TODO: cookie sop
-}
-
-run {} for 3
->>>>>>> 0362c61a
+}