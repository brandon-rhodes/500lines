--- conflicted
+++ resolved
@@ -18,11 +18,7 @@
 
 fact SameOriginPolicy {
 	-- A script can only access the DOM of a frame with the same origin
-<<<<<<< HEAD
 	all d : http/ReadDOM + http/WriteDOM | sameOrigin[d.frame.location, d.sender.context]
-=======
-	all d : browser/DomAPICall | sameOrigin[d.frame.location, d.sender.context]
->>>>>>> 34498205
 	-- A script can only make an AJAX call to a server with the same origin
 	all x : browser/XMLHTTPReq | x in cors/ReqCORS or sameOrigin[x.url, x.sender.context]
 }