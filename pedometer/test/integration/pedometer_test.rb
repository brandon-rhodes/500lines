--- conflicted
+++ resolved
@@ -16,11 +16,7 @@
   end
 
   def test_upload
-<<<<<<< HEAD
-    get '/upload/test/data/female-167-70_100-10-1-bagwalk-a.txt'
-=======
     get '/upload/test/data/female-167-70_1-100-10-bagwalk-a.txt'
->>>>>>> a10f8366
     
     assert_equal 200, last_response.status
   end
